--- conflicted
+++ resolved
@@ -113,96 +113,18 @@
      "cell_type": "code",
      "collapsed": false,
      "input": [
-<<<<<<< HEAD
-      "from pypot.sensor.optitrack import OptiTrackClient"
-     ],
-     "language": "python",
-     "metadata": {},
-     "outputs": [],
-     "prompt_number": 3
-    },
-    {
-     "cell_type": "code",
-     "collapsed": false,
-     "input": [
-      "opti = OptiTrackClient('193.50.110.204', 3883, ('gripper', 'obj'))\n",
-      "opti.start()"
-=======
       "arm.imitate(remote)"
->>>>>>> 4e3cdfe3
-     ],
-     "language": "python",
-     "metadata": {},
-     "outputs": [],
-     "prompt_number": 4
-    },
-    {
-     "cell_type": "code",
-     "collapsed": false,
-     "input": [
-<<<<<<< HEAD
-      "opti.tracked_objects"
-     ],
-     "language": "python",
-     "metadata": {},
-     "outputs": [
-      {
-       "output_type": "pyout",
-       "prompt_number": 5,
-       "text": [
-        "{'gripper': TrackedObject(position=Point3D(x=0.10565748810768127, y=0.37951865792274475, z=1.3185299634933472), orientation=array([-0.00748152, -0.02025264,  0.01309847]), timestamp=datetime.datetime(2014, 2, 20, 18, 22, 39, 483246)),\n",
-        " 'obj': TrackedObject(position=Point3D(x=0.07214261591434479, y=0.19817712903022766, z=1.1090188026428223), orientation=array([ 0.00013468,  0.00063292, -0.0001339 ]), timestamp=datetime.datetime(2014, 2, 20, 18, 22, 39, 483465))}"
-       ]
-      }
-     ],
-     "prompt_number": 5
-    },
-    {
-     "cell_type": "code",
-     "collapsed": false,
-     "input": [
-      "rad2deg(opti.recent_tracked_objects['gripper'].orientation)"
-     ],
-     "language": "python",
-     "metadata": {},
-     "outputs": [
-      {
-       "output_type": "pyout",
-       "prompt_number": 16,
-       "text": [
-        "array([ 100.17371142,  -63.712914  ,  -75.16236462])"
-       ]
-      }
-     ],
-     "prompt_number": 16
-    },
-    {
-     "cell_type": "code",
-     "collapsed": false,
-     "input": [
-      "rad2deg(opti.recent_tracked_objects['obj'].orientation)"
-     ],
-     "language": "python",
-     "metadata": {},
-     "outputs": [
-      {
-       "output_type": "pyout",
-       "prompt_number": 19,
-       "text": [
-        "array([-176.967669  ,    2.8640323 ,  -85.22828423])"
-       ]
-      }
-     ],
-     "prompt_number": 19
-    },
-    {
-     "cell_type": "code",
-     "collapsed": false,
-     "input": [
-      "arm.imitate(remote)"
-=======
+     ],
+     "language": "python",
+     "metadata": {},
+     "outputs": [],
+     "prompt_number": 9
+    },
+    {
+     "cell_type": "code",
+     "collapsed": false,
+     "input": [
       "remote.compliant = True"
->>>>>>> 4e3cdfe3
      ],
      "language": "python",
      "metadata": {},
