import importlib
from .environment import Environment


environments = {}
<<<<<<< HEAD
for mod_name in ['simple_arm', 'pendulum', 'music', 'musical_arm']:
=======
for mod_name in ['simple_arm', 'pendulum', 'npendulum']:
>>>>>>> 41859135
    module = importlib.import_module('explauto.environment.{}'.format(mod_name))
    env = getattr(module, 'environment')
    conf = getattr(module, 'configurations')
    testcases = getattr(module, 'testcases')
    environments[mod_name] = (env, conf, testcases)<|MERGE_RESOLUTION|>--- conflicted
+++ resolved
@@ -3,11 +3,7 @@
 
 
 environments = {}
-<<<<<<< HEAD
-for mod_name in ['simple_arm', 'pendulum', 'music', 'musical_arm']:
-=======
-for mod_name in ['simple_arm', 'pendulum', 'npendulum']:
->>>>>>> 41859135
+for mod_name in ['simple_arm', 'pendulum', 'npendulum', 'music', 'musical_arm']:
     module = importlib.import_module('explauto.environment.{}'.format(mod_name))
     env = getattr(module, 'environment')
     conf = getattr(module, 'configurations')
