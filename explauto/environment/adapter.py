--- conflicted
+++ resolved
@@ -1,44 +1,26 @@
-<<<<<<< HEAD
 """ Adaptors to Fabien Benureau's models library. """
 
-import importlib
-from ..utils.config import Configuration
-import numpy as np
+from ..third_party.models.models import testbed
 
-#from ..third_party.models.models import testbed
-=======
-# from ..utils.config import Configuration
-from ..third_party.models.models import testbed
->>>>>>> 95bccc1c
 
 def configuration(env_or_ag):
     s_feats = tuple(range(env_or_ag.s_ndims))
     m_feats = tuple(range(-env_or_ag.m_ndims, 0))
-    m_bounds = tuple([(env_or_ag.m_mins[d], env_or_ag.m_maxs[d]) for d in conf['m_dims']])
+    m_bounds = tuple([(env_or_ag.m_mins[d], env_or_ag.m_maxs[d]) for d in env_or_ag.m_dims])
     return m_feats, s_feats, m_bounds
+
 
 class Robot(object):
     def __init__(self, env):
-<<<<<<< HEAD
         self.m_feats, self.s_feats, self.m_bounds = configuration(env)
-=======
-        # self.conf = Configuration(env.params)
-        self.s_feats = tuple(range(env.s_ndims))
-        self.m_feats = tuple(range(-env.m_ndims, 0))
-
-        self.m_bounds = tuple([tuple(env.bounds[:, d].T) for d in env.m_dims])
->>>>>>> 95bccc1c
         self.env = env
 
     def execute_order(self, order):
         self.env.next_state(order)
         return tuple(self.env.state[self.env.s_dims])
 
-    #def test_set(self, n_tests):
-        #return testbed.testcase.uniform_sensor_testcases(self, n_tests)
 
 class Learner(object):
     def __init__(self, ag):
         self.m_feats, self.s_feats, self.m_bounds = configuration(ag)
-        self.ag = ag
-
+        self.ag = ag