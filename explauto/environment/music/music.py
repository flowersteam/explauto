<<<<<<< HEAD
# import time
from os.path import basename
from itertools import product, combinations
from numpy import hstack, random, array
=======
from numpy import hstack, random, array

import librosa
>>>>>>> c5ceab2c

from ...utils.sound.recorder import Recorder
from ...utils.sound.player import Sampler
from .. import Environment

record_time = 2  # in seconds


def is_in_box(box, pos):
    res = True
    for d, p in enumerate(pos):
        res &= p >= box[d][0] and p < box[d][1]
    return res


class MusicEnvironment(Environment):
    use_process = False

    def __init__(self, base_environment,
<<<<<<< HEAD
                 boxes, sound_samples, sound_analyser, analyser_noise, sound_mins, sound_maxs, sample_labels=None):
=======
                 boxes,
                 sound_samples, sound_analyser, analyser_noise, sound_mins, sound_maxs,
                 internal_play_and_record):
>>>>>>> c5ceab2c

        Environment.__init__(self, base_environment.conf.m_mins,
                             base_environment.conf.m_maxs,
                             hstack((base_environment.conf.s_mins, sound_mins)),
                             hstack((base_environment.conf.s_maxs, sound_maxs)))

        self.env = base_environment
        self.boxes = boxes
        self.sampler = Sampler(sound_samples)
        self.recorder = Recorder()
        self.analyser = sound_analyser
        self.noise = analyser_noise
        if sample_labels is not None:
            self.labels = sample_labels
        else:
            self.labels = [basename(s) for s in sound_samples]

        self._internal = internal_play_and_record

    def compute_motor_command(self, m_ag):
        return self.env.compute_motor_command(m_ag)

    def compute_sensori_effect(self, m_env):
        hand_pos = self.env.compute_sensori_effect(m_env)

        s, r = self.play_and_record(hand_pos)

        sound_value = self.analyser(s, r) + self.noise * random.randn()

        return hstack((hand_pos, sound_value))

<<<<<<< HEAD
    def _plot_box(self, ax, i, **kwargs_plot):
        box = array(self.boxes[i]).T
        [ax.plot(*zip(s1, s2), color="b")
         for s1, s2 in list(combinations(product(*zip(*box)), 2))
         if (array(s1) == array(s2)).sum() == len(s1) - 1]


    def plot_boxes(self, ax, **kwargs_plot):
        for i in range(len(self.boxes)):
                self._plot_box(ax, i)
                # ax.text(*(array(self.boxes[i])[:, 0]), text='test')
=======
    def play_and_record(self, hand_pos):
        to_play = [i for i, b in enumerate(self.boxes) if is_in_box(b, hand_pos)]

        if self.internal_play_and_record:
            sr = 22050
            y = [librosa.load(self.sampler.sounds[i], sr=sr)[0] for i in to_play]
            ml = min([len(yy) for yy in y])
            y = array([yy[:ml] for yy in y])
            r = sr
            s = y.mean(axis=0)

        else:
            self.recorder.start()
            self.sampler.multiple_plays(to_play, wait=True)
            self.recorder.stop()
            r = self.recorder.samplerate
            s = self.recorder.data

        return s, r

    @property
    def internal_play_and_record(self):
        return self._internal

    @internal_play_and_record.setter
    def internal_play_and_record(self, b):
        self._internal = b
>>>>>>> c5ceab2c
<|MERGE_RESOLUTION|>--- conflicted
+++ resolved
@@ -1,19 +1,13 @@
-<<<<<<< HEAD
 # import time
+import librosa
 from os.path import basename
 from itertools import product, combinations
 from numpy import hstack, random, array
-=======
-from numpy import hstack, random, array
-
-import librosa
->>>>>>> c5ceab2c
 
 from ...utils.sound.recorder import Recorder
 from ...utils.sound.player import Sampler
 from .. import Environment
 
-record_time = 2  # in seconds
 
 
 def is_in_box(box, pos):
@@ -26,14 +20,9 @@
 class MusicEnvironment(Environment):
     use_process = False
 
-    def __init__(self, base_environment,
-<<<<<<< HEAD
-                 boxes, sound_samples, sound_analyser, analyser_noise, sound_mins, sound_maxs, sample_labels=None):
-=======
-                 boxes,
+    def __init__(self, base_environment, boxes,
                  sound_samples, sound_analyser, analyser_noise, sound_mins, sound_maxs,
-                 internal_play_and_record):
->>>>>>> c5ceab2c
+                 internal_play_and_record, sample_labels=None):
 
         Environment.__init__(self, base_environment.conf.m_mins,
                              base_environment.conf.m_maxs,
@@ -42,8 +31,10 @@
 
         self.env = base_environment
         self.boxes = boxes
-        self.sampler = Sampler(sound_samples)
-        self.recorder = Recorder()
+        self.sound_files = sound_samples
+        if not internal_play_and_record:
+            self.recorder = Recorder()
+            self.sampler = Sampler(sound_samples)
         self.analyser = sound_analyser
         self.noise = analyser_noise
         if sample_labels is not None:
@@ -65,7 +56,6 @@
 
         return hstack((hand_pos, sound_value))
 
-<<<<<<< HEAD
     def _plot_box(self, ax, i, **kwargs_plot):
         box = array(self.boxes[i]).T
         [ax.plot(*zip(s1, s2), color="b")
@@ -76,14 +66,15 @@
     def plot_boxes(self, ax, **kwargs_plot):
         for i in range(len(self.boxes)):
                 self._plot_box(ax, i)
-                # ax.text(*(array(self.boxes[i])[:, 0]), text='test')
-=======
+                coord = (array(self.boxes[i]).mean(axis=1))
+                ax.text(*coord, s=self.labels[i])
+
     def play_and_record(self, hand_pos):
         to_play = [i for i, b in enumerate(self.boxes) if is_in_box(b, hand_pos)]
 
         if self.internal_play_and_record:
             sr = 22050
-            y = [librosa.load(self.sampler.sounds[i], sr=sr)[0] for i in to_play]
+            y = [librosa.load(self.sound_files[i], sr=sr)[0] for i in to_play]
             ml = min([len(yy) for yy in y])
             y = array([yy[:ml] for yy in y])
             r = sr
@@ -104,5 +95,4 @@
 
     @internal_play_and_record.setter
     def internal_play_and_record(self, b):
-        self._internal = b
->>>>>>> c5ceab2c
+        self._internal = b