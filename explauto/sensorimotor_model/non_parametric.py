--- conflicted
+++ resolved
@@ -41,14 +41,8 @@
         elif in_dims == self.s_dims and out_dims == self.m_dims:  # inverse
             if not self.bootstrapped_s:
                 # If only one distinct point has been observed in the sensory space, then we output a random motor command
-<<<<<<< HEAD
-                res = rand_bounds(np.array([self.m_mins, self.m_maxs]))[0]
-                #s = array(self.model.predict_effect(res))
-                return res, -1#, s, s
-=======
                 return rand_bounds(np.array([self.m_mins, 
                                              self.m_maxs]))[0]
->>>>>>> 800dc63a
             else:
                 if self.mode == 'explore':
                     self.mean_explore = array(self.model.infer_order(tuple(x)))
