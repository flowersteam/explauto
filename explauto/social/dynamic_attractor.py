--- conflicted
+++ resolved
@@ -5,22 +5,14 @@
 
 
 class DynamicAttractor(object):
-<<<<<<< HEAD
     def __init__(self, ndims, n_components, dt, kv, kp, **kwargsGMM):
         self.gmm =  GMM(n_components=n_components, covariance_type='full', **kwargsGMM)
-=======
-    def __init__(self, ndims, n_components, dt, kv, kp):
-        self.gmm = GMM(n_components=n_components, covariance_type='full')
->>>>>>> 38248723
         self.ndims = ndims
         self.kv = kv
         self.kp = kp
         self.dt = dt
-<<<<<<< HEAD
         self.scaler = MinMaxScaler(feature_range=(-0.1, 0.1))
-=======
 
->>>>>>> 38248723
     def fit(self, data):
         #scaled_data = self.scaler.fit_transform(data)
         #self.gmm.fit(scaled_data)
@@ -28,13 +20,8 @@
 
     def next_state(self, pos, spd):
         h = self.gmm.predict_proba(hstack((pos, spd)).reshape(1, -1))
-<<<<<<< HEAD
-        #print pos[0], spd[0]
-        #print h
-=======
         # print pos[0], spd[0]
         # print h
->>>>>>> 38248723
         next_pos = zeros(self.ndims)
         next_spd = zeros(self.ndims)
         for k, (w, m, c) in enumerate(self.gmm):
