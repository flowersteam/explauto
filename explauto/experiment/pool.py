import itertools

from multiprocessing import Pool
from numpy.random import seed
from copy import deepcopy
from numpy import array

from . import Settings
from .experiment import Experiment


def _f(args):
    settings, evaluate_indices, testcases = args

    seed()

<<<<<<< HEAD
    xp = Experiment.from_settings(settings)
    xp.evaluate_at(evaluate_indices, testcases)
    xp.bootstrap(5)
=======
    xp = Experiment.from_settings(setting.environment,
                                  setting.babbling_mode,
                                  setting.interest_model,
                                  setting.sensorimotor_model,
                                  setting.environment_config,
                                  setting.interest_model_config,
                                  setting.sensorimotor_model_config)

    xp.evaluate_at(setting.evaluate_indices, setting.testcases)
>>>>>>> f0b2bcf0
    xp.run()

    return xp.logs


class ExperimentPool(object):
    def __init__(self, settings, evaluate_at, same_testcases=False):
        """ Pool of experiments running in parallel.

            The Pool will create :class:`~explauto.experiment.experiment.Experiment` using the :meth:`~explauto.experiment.experiment.Experiment.from_settings` constructor for each combination of parameters given.

            .. note:: If you set same_testcases to True the first experiment will generate a testcase used by all the others experiment. Otherwise, each experiment will generate its own testcase.
        """
        if same_testcases:
            s = settings[0]
            xp = Experiment.from_settings(s)
            xp.evaluate_at(evaluate_at)
            testcases = xp.evaluation.tester.testcases

        else:
            testcases = None

        self._config = zip(settings,
                           itertools.repeat(evaluate_at),
                           itertools.repeat(testcases))

    @classmethod
    def from_settings_product(cls, environments, babblings,
                              interest_models, sensorimotor_models,
                              evaluate_at, same_testcases=False):
        """ Creates a ExperimentPool with the product of all the given settings.

            :param environments: e.g. [('simple_arm', 'default'), ('simple_arm', 'high_dimensional')]
            :type environments: list of (environment name, config name)
            :param babblings: e.g. ['motor', 'goal']
            :type bablings: list of babbling modes
            :param interest_models: e.g. [('random', 'default')]
            :type interest_models: list of (interest model name, config name)
            :param sensorimotor_models: e.g. [('non_parametric', 'default')]
            :type sensorimotor_models: list of (sensorimotor model name, config name)
            :param evaluate_at: indices defining when to evaluate
            :type evaluate_at: list of int
            :param bool same_testcases: whether to use the same testcases for all experiments

        """
        l = itertools.product(environments, babblings,
                              interest_models, sensorimotor_models)

        settings = [Settings(env, env_conf, bab, im, im_conf, sm, sm_conf)
                    for ((env, env_conf), bab, (im, im_conf), (sm, sm_conf)) in l]

        return cls(settings, evaluate_at, same_testcases)

    def run(self, repeat=1, processes=None):
        """ Runs all experiments using a :py:class:`multiprocessing.Pool`.

            :param int processes: Number of processes launched in parallel (Default: uses all the availabled CPUs)
         """
        mega_config = [c for c in self._config for _ in range(repeat)]

        logs = Pool(processes).map(_f, mega_config)
        # logs = map(_f, mega_config)

        if repeat > 1:
            logs = array(logs).reshape(-1, repeat).tolist()

        self._logs = logs

        return self.logs

    @property
    def settings(self):
        """ Returns a copy of the list of all the settings used. """
        return array(self._config)[:, 0].tolist()

    @property
    def logs(self):
        if not hasattr(self, '_logs'):
            raise ValueError('You have to run the pool of experiments first!')

        return deepcopy(self._logs)<|MERGE_RESOLUTION|>--- conflicted
+++ resolved
@@ -14,21 +14,8 @@
 
     seed()
 
-<<<<<<< HEAD
     xp = Experiment.from_settings(settings)
     xp.evaluate_at(evaluate_indices, testcases)
-    xp.bootstrap(5)
-=======
-    xp = Experiment.from_settings(setting.environment,
-                                  setting.babbling_mode,
-                                  setting.interest_model,
-                                  setting.sensorimotor_model,
-                                  setting.environment_config,
-                                  setting.interest_model_config,
-                                  setting.sensorimotor_model_config)
-
-    xp.evaluate_at(setting.evaluate_indices, setting.testcases)
->>>>>>> f0b2bcf0
     xp.run()
 
     return xp.logs
